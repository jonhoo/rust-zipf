permissions:
  contents: read
on:
  push:
    branches: [main]
  pull_request:
# Spend CI time only on latest ref: https://github.com/jonhoo/rust-ci-conf/pull/5
concurrency:
  group: ${{ github.workflow }}-${{ github.head_ref || github.run_id }}
  cancel-in-progress: true
name: test
jobs:
  required:
    runs-on: ubuntu-latest
    name: ubuntu / ${{ matrix.toolchain }}
    strategy:
      matrix:
        toolchain: [stable, beta]
    steps:
      - uses: actions/checkout@v4
        with:
          submodules: true
      - name: Install ${{ matrix.toolchain }}
        uses: dtolnay/rust-toolchain@master
        with:
          toolchain: ${{ matrix.toolchain }}
      - name: cargo generate-lockfile
        if: hashFiles('Cargo.lock') == ''
        run: cargo generate-lockfile
      # https://twitter.com/jonhoo/status/1571290371124260865
      - name: cargo test --locked
<<<<<<< HEAD
        uses: actions-rs/cargo@v1
        with:
          command: test
          args: --locked --all-features
=======
        run: cargo test --locked --all-features --all-targets
      # https://github.com/rust-lang/cargo/issues/6669
      - name: cargo test --doc
        run: cargo test --locked --all-features --doc
>>>>>>> deb9fd3f
  minimal:
    runs-on: ubuntu-latest
    name: ubuntu / stable / minimal-versions
    steps:
      - uses: actions/checkout@v4
        with:
          submodules: true
      - name: Install stable
        uses: dtolnay/rust-toolchain@stable
      - name: Install nightly for -Zminimal-versions
        uses: dtolnay/rust-toolchain@nightly
      - name: rustup default stable
        run: rustup default stable
      - name: cargo update -Zminimal-versions
        run: cargo +nightly update -Zminimal-versions
      - name: cargo test
<<<<<<< HEAD
        uses: actions-rs/cargo@v1
        with:
          command: test
          args: --locked --all-features
=======
        run: cargo test --locked --all-features --all-targets
>>>>>>> deb9fd3f
  os-check:
    runs-on: ${{ matrix.os }}
    name: ${{ matrix.os }} / stable
    strategy:
      fail-fast: false
      matrix:
        os: [macos-latest, windows-latest]
    steps:
      # if your project needs OpenSSL, uncommment this to fix Windows builds.
      # it's commented out by default as tthe install command takes 5-10m.
      # - run: echo "VCPKG_ROOT=$env:VCPKG_INSTALLATION_ROOT" | Out-File -FilePath $env:GITHUB_ENV -Append
      #   if: runner.os == 'Windows'
      # - run: vcpkg install openssl:x64-windows-static-md
      #   if: runner.os == 'Windows'
      - uses: actions/checkout@v4
        with:
          submodules: true
      - name: Install stable
        uses: dtolnay/rust-toolchain@stable
      - name: cargo generate-lockfile
        if: hashFiles('Cargo.lock') == ''
        run: cargo generate-lockfile
      - name: cargo test
<<<<<<< HEAD
        uses: actions-rs/cargo@v1
        with:
          command: test
          args: --locked --all-features
=======
        run: cargo test --locked --all-features --all-targets
>>>>>>> deb9fd3f
  coverage:
    runs-on: ubuntu-latest
    name: ubuntu / stable / coverage
    steps:
      - uses: actions/checkout@v4
        with:
          submodules: true
      - name: Install stable
        uses: dtolnay/rust-toolchain@stable
        with:
          components: llvm-tools-preview
      - name: cargo install cargo-llvm-cov
        uses: taiki-e/install-action@cargo-llvm-cov
      - name: cargo generate-lockfile
        if: hashFiles('Cargo.lock') == ''
        run: cargo generate-lockfile
      - name: cargo llvm-cov
        run: cargo llvm-cov --locked --all-features --lcov --output-path lcov.info
      - name: Upload to codecov.io
        uses: codecov/codecov-action@v3
        with:
          fail_ci_if_error: true<|MERGE_RESOLUTION|>--- conflicted
+++ resolved
@@ -29,17 +29,7 @@
         run: cargo generate-lockfile
       # https://twitter.com/jonhoo/status/1571290371124260865
       - name: cargo test --locked
-<<<<<<< HEAD
-        uses: actions-rs/cargo@v1
-        with:
-          command: test
-          args: --locked --all-features
-=======
-        run: cargo test --locked --all-features --all-targets
-      # https://github.com/rust-lang/cargo/issues/6669
-      - name: cargo test --doc
-        run: cargo test --locked --all-features --doc
->>>>>>> deb9fd3f
+        run: cargo test --locked --all-features
   minimal:
     runs-on: ubuntu-latest
     name: ubuntu / stable / minimal-versions
@@ -56,14 +46,7 @@
       - name: cargo update -Zminimal-versions
         run: cargo +nightly update -Zminimal-versions
       - name: cargo test
-<<<<<<< HEAD
-        uses: actions-rs/cargo@v1
-        with:
-          command: test
-          args: --locked --all-features
-=======
-        run: cargo test --locked --all-features --all-targets
->>>>>>> deb9fd3f
+        run: cargo test --locked --all-features
   os-check:
     runs-on: ${{ matrix.os }}
     name: ${{ matrix.os }} / stable
@@ -87,14 +70,7 @@
         if: hashFiles('Cargo.lock') == ''
         run: cargo generate-lockfile
       - name: cargo test
-<<<<<<< HEAD
-        uses: actions-rs/cargo@v1
-        with:
-          command: test
-          args: --locked --all-features
-=======
-        run: cargo test --locked --all-features --all-targets
->>>>>>> deb9fd3f
+        run: cargo test --locked --all-features
   coverage:
     runs-on: ubuntu-latest
     name: ubuntu / stable / coverage
