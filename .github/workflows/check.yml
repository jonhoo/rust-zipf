permissions:
  contents: read
on:
  push:
    branches: [main]
  pull_request:
# Spend CI time only on latest ref: https://github.com/jonhoo/rust-ci-conf/pull/5
concurrency:
  group: ${{ github.workflow }}-${{ github.head_ref || github.run_id }}
  cancel-in-progress: true
name: check
jobs:
  fmt:
    runs-on: ubuntu-latest
    name: stable / fmt
    steps:
      - uses: actions/checkout@v4
        with:
          submodules: true
      - name: Install stable
        uses: dtolnay/rust-toolchain@stable
        with:
          components: rustfmt
      - name: cargo fmt --check
        run: cargo fmt --check
  clippy:
    runs-on: ubuntu-latest
    name: ${{ matrix.toolchain }} / clippy
    permissions:
      contents: read
      checks: write
    strategy:
      fail-fast: false
      matrix:
        toolchain: [stable, beta]
    steps:
      - uses: actions/checkout@v4
        with:
          submodules: true
      - name: Install ${{ matrix.toolchain }}
        uses: dtolnay/rust-toolchain@master
        with:
          toolchain: ${{ matrix.toolchain }}
          components: clippy
      - name: cargo clippy
        uses: actions-rs/clippy-check@v1
        with:
          token: ${{ secrets.GITHUB_TOKEN }}
  doc:
    runs-on: ubuntu-latest
    name: nightly / doc
    steps:
      - uses: actions/checkout@v4
        with:
          submodules: true
      - name: Install nightly
        uses: dtolnay/rust-toolchain@nightly
      - name: cargo doc
        run: cargo doc --no-deps --all-features
        env:
          RUSTDOCFLAGS: --cfg docsrs
  hack:
    runs-on: ubuntu-latest
    name: ubuntu / stable / features
    steps:
      - uses: actions/checkout@v4
        with:
          submodules: true
      - name: Install stable
        uses: dtolnay/rust-toolchain@stable
      - name: cargo install cargo-hack
        uses: taiki-e/install-action@cargo-hack
      # intentionally no target specifier; see https://github.com/jonhoo/rust-ci-conf/pull/4
      - name: cargo hack
        run: cargo hack --feature-powerset check
  msrv:
    runs-on: ubuntu-latest
    # we use a matrix here just because env can't be used in job names
    # https://docs.github.com/en/actions/learn-github-actions/contexts#context-availability
    strategy:
      matrix:
<<<<<<< HEAD
        msrv: [1.42.0]
=======
        msrv: ["1.56.1"] # 2021 edition requires 1.56
>>>>>>> deb9fd3f
    name: ubuntu / ${{ matrix.msrv }}
    steps:
      - uses: actions/checkout@v4
        with:
          submodules: true
      - name: Install ${{ matrix.msrv }}
        uses: dtolnay/rust-toolchain@master
        with:
          toolchain: ${{ matrix.msrv }}
      - name: cargo +${{ matrix.msrv }} check
        run: cargo check<|MERGE_RESOLUTION|>--- conflicted
+++ resolved
@@ -79,11 +79,7 @@
     # https://docs.github.com/en/actions/learn-github-actions/contexts#context-availability
     strategy:
       matrix:
-<<<<<<< HEAD
-        msrv: [1.42.0]
-=======
-        msrv: ["1.56.1"] # 2021 edition requires 1.56
->>>>>>> deb9fd3f
+        msrv: ["1.42.0"]
     name: ubuntu / ${{ matrix.msrv }}
     steps:
       - uses: actions/checkout@v4
